--- conflicted
+++ resolved
@@ -63,24 +63,6 @@
    ${ELEMENTS_ROOT}/resources/fonts/Roboto-Bold.ttf
 )
 
-<<<<<<< HEAD
-if (UNIX AND NOT APPLE)
-   file(
-      COPY ${ELEMENTS_RESOURCES} ${ELEMENTS_APP_RESOURCES}
-      DESTINATION "${CMAKE_CURRENT_BINARY_DIR}/resources"
-   )
-
-endif()
-
-if (WIN32)
-   file(
-      COPY ${ELEMENTS_RESOURCES} ${ELEMENTS_APP_RESOURCES}
-      DESTINATION "${CMAKE_CURRENT_BINARY_DIR}/resources"
-   )
-endif()
-
-=======
->>>>>>> 7d8deccf
 source_group(Resources
    FILES
    ${ELEMENTS_RESOURCES}
